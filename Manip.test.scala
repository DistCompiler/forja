// Copyright 2024-2025 DCal Team
//
// Licensed under the Apache License, Version 2.0 (the "License");
// you may not use this file except in compliance with the License.
// You may obtain a copy of the License at
//
//     http://www.apache.org/licenses/LICENSE-2.0
//
// Unless required by applicable law or agreed to in writing, software
// distributed under the License is distributed on an "AS IS" BASIS,
// WITHOUT WARRANTIES OR CONDITIONS OF ANY KIND, either express or implied.
// See the License for the specific language governing permissions and
// limitations under the License.

package distcompiler

import cats.syntax.all.given
import dsl.*
import scala.concurrent.duration.{Duration, MINUTES}

class ManipTests extends munit.FunSuite:
  // or CI will kill us for taking slightly over 30s
  override val munitTimeout = Duration(5, MINUTES)
  import ManipTests.*

  def repeat(breadth: Int, iterFn: () => Iterator[Node]): Iterator[List[Node]] =
    breadth match
      case 0 => Iterator.single(Nil)
      case _ if breadth > 0 =>
        for
          hd <- iterFn()
          tl <- repeat(breadth - 1, iterFn)
        yield hd.clone() :: tl

  def exampleNodes(depth: Int, shouldVary: Boolean): Iterator[Node] =
    depth match
      case 0 => Iterator.empty
      case _ if depth > 0 =>
        for
          breadth <- (0 until 3).iterator
          parent <- Iterator(tok1(), if shouldVary then tok2() else tok1())
          children <- repeat(breadth, () => exampleNodes(depth - 1, shouldVary))
        yield locally:
          val p = parent.clone()
          p.children.addAll(children)
          p

  def examples(depth: Int, shouldVary: Boolean): Iterator[Node.Top] =
    for
      breadth <- (0 until 3).iterator
      children <- repeat(breadth, () => exampleNodes(depth - 1, shouldVary))
    yield Node.Top(children)

  def treePairs: Iterator[(Node.Top, Node.Top)] =
    examples(4, shouldVary = true).zip(examples(4, shouldVary = false))

  // test sanity condition
  test("sanity: all trees are equal to themselves".fail):
    treePairs.foreach: (bi, mono) =>
      assertEquals(bi, mono)

  val unifyColors1 =
    pass(once = true)
      .rules:
        on(tok2).rewrite: node =>
          spliceThen(tok1(node.unparentedChildren)):
            continuePassAtNextNode

  test("treePairs unifyColors1"):
    treePairs.foreach: (bi, mono) =>
      initNode(bi)(unifyColors1).perform()
      assertEquals(bi, mono)

  test("unifyColors1 on a single node"):
    val bi = Node.Top(tok2())
    val mono = Node.Top(tok1())
    initNode(bi)(unifyColors1).perform()
    assertEquals(bi, mono)

  val unifyColors2 =
    pass(once = false)
      .rules:
        on(tok2).rewrite: node =>
          splice(tok1(node.unparentedChildren))

  test("treePairs unifyColors2"):
    treePairs.foreach: (bi, mono) =>
      initNode(bi)(unifyColors2).perform()
      assertEquals(bi, mono)

  val unifyColors3 =
    pass(once = true, strategy = pass.bottomUp)
      .rules:
        on(tok2).rewrite: node =>
          splice(tok1(node.unparentedChildren))

  test("treePairs unifyColors3"):
    treePairs.foreach: (bi, mono) =>
      initNode(bi)(unifyColors3).perform()
      assertEquals(bi, mono)

  val unifyColors4 =
    pass(once = true, strategy = pass.bottomUp)
      .rules:
        on(repeated1(tok2)).rewrite: nodes =>
          splice(nodes.map(node => tok1(node.unparentedChildren)))

  test("treePairs unifyColors4"):
    treePairs.foreach: (bi, mono) =>
      initNode(bi)(unifyColors4).perform()
      assertEquals(bi, mono)

  val unifyColors5 =
    pass(once = true, strategy = pass.bottomUp)
      .rules:
        on(nodeSpanMatchedBy(repeated1(tok2).void)).rewrite: span =>
          splice(
            span.map(node => tok1(node.asInstanceOf[Node].unparentedChildren))
          )

  test("treePairs unifyColors5"):
    treePairs.foreach: (bi, mono) =>
      initNode(bi)(unifyColors5).perform()
      assertEquals(bi, mono)

  val unifyColors6 =
    pass(once = true, strategy = pass.bottomUp)
      .rules:
        on(nodeSpanMatchedBy(repeated1(anyChild <* not(tok1)).void)).rewrite:
          span =>
            splice(
              span.map(node => tok1(node.asInstanceOf[Node].unparentedChildren))
            )

  test("treePairs unifyColors6"):
    treePairs.foreach: (bi, mono) =>
      initNode(bi)(unifyColors6).perform()
      assertEquals(bi, mono)

  val unifyColors7 =
    pass(once = true, strategy = pass.bottomUp)
      .rules:
        on(nodeSpanMatchedBy(repeated1(anyChild <* not(repeated1(tok1))).void))
          .rewrite: span =>
            splice(
              span.map(node => tok1(node.asInstanceOf[Node].unparentedChildren))
            )

  test("treePairs unifyColors7"):
    treePairs.foreach: (bi, mono) =>
      initNode(bi)(unifyColors7).perform()
      assertEquals(bi, mono)

  val unifyColors8 =
    pass(once = true, strategy = pass.bottomUp)
      .rules:
        on(tok(tok2) *> repeated1(tok2)).rewrite: nodes =>
          splice(nodes.map(node => tok1(node.unparentedChildren)))

  test("treePairs unifyColors8"):
    treePairs.foreach: (bi, mono) =>
      initNode(bi)(unifyColors8).perform()
      assertEquals(bi, mono)

  test("error node is skipped"):
    val example = Node.Top:
      tok2(
        tok2(tok1()),
        tok1(Builtin.Error("???", tok2()))
      )
    val expected = Node.Top:
      tok1(
        tok1(tok1()),
        tok1(Builtin.Error("???", tok2()))
      )

    // topDown
    val result1 = example.clone()
<<<<<<< HEAD
    atNode(result1)(unifyColors1).perform()
=======
    initNode(result1)(unifyColors1).perform()
>>>>>>> 8c0c450d
    assertEquals(result1, expected)

    // bottomUp
    val result2 = example.clone()
<<<<<<< HEAD
    atNode(result2)(unifyColors3).perform()
=======
    initNode(result2)(unifyColors3).perform()
>>>>>>> 8c0c450d
    assertEquals(result2, expected)

object ManipTests:
  object tok1 extends Token
  object tok2 extends Token<|MERGE_RESOLUTION|>--- conflicted
+++ resolved
@@ -176,20 +176,12 @@
 
     // topDown
     val result1 = example.clone()
-<<<<<<< HEAD
-    atNode(result1)(unifyColors1).perform()
-=======
     initNode(result1)(unifyColors1).perform()
->>>>>>> 8c0c450d
     assertEquals(result1, expected)
 
     // bottomUp
     val result2 = example.clone()
-<<<<<<< HEAD
-    atNode(result2)(unifyColors3).perform()
-=======
     initNode(result2)(unifyColors3).perform()
->>>>>>> 8c0c450d
     assertEquals(result2, expected)
 
 object ManipTests:
